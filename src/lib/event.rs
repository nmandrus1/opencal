--- conflicted
+++ resolved
@@ -1,10 +1,7 @@
 use super::EventError;
 use chrono::{NaiveDate, NaiveDateTime, NaiveTime};
-<<<<<<< HEAD
+use serde::Serialize;
 use uuid::Uuid;
-=======
-use serde::Serialize;
->>>>>>> 835b7096
 
 // NOTE: Keep fields in order based on how comparisons should go,
 // see Ord/PartialOrd Trait derive documentation

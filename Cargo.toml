[package]
name = "calcium"
version = "0.1.0"
edition = "2021"

[lib]
name = "calcium_lib"
path = "src/lib/lib.rs"

[[bin]]
name = "calcium"
path = "src/bin/bin.rs"

# See more keys and their definitions at https://doc.rust-lang.org/cargo/reference/manifest.html

[dependencies]
actix-web = "4.2.1"
chrono = { version = "0.4.23", features = ["std", "serde"] }
num-traits = "0.2.15"
<<<<<<< HEAD
thiserror = "1.0.38"
uuid = { version = "1.2.2", features = ["v4", "fast-rng"] }
=======
serde = { version = "1.0.152", features = ["derive"] }
serde_json = "1.0.91"
thiserror = "1.0.38"
>>>>>>> 835b7096
<|MERGE_RESOLUTION|>--- conflicted
+++ resolved
@@ -17,11 +17,7 @@
 actix-web = "4.2.1"
 chrono = { version = "0.4.23", features = ["std", "serde"] }
 num-traits = "0.2.15"
-<<<<<<< HEAD
-thiserror = "1.0.38"
-uuid = { version = "1.2.2", features = ["v4", "fast-rng"] }
-=======
 serde = { version = "1.0.152", features = ["derive"] }
 serde_json = "1.0.91"
 thiserror = "1.0.38"
->>>>>>> 835b7096
+uuid = { version = "1.2.2", features = ["v4", "fast-rng", "serde"] }